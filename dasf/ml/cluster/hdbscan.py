--- conflicted
+++ resolved
@@ -5,14 +5,6 @@
 from dasf.ml.core import FitInternal, FitPredictInternal
 from dasf.ml.cluster.classifier import ClusterClassifier
 from dasf.utils.utils import is_gpu_supported
-<<<<<<< HEAD
-from dasf.pipeline import ParameterOperator
-=======
-from dasf.utils.generators import generate_fit
-from dasf.utils.generators import generate_fit_predict
->>>>>>> 939aeddd
-
-try:
     from cuml.cluster import HDBSCAN as HDBSCAN_GPU
 except ImportError:
     pass
@@ -69,57 +61,4 @@
         self.__hdbscan_cpu.fit_predict(X=X, y=y)
 
     def _fit_predict_gpu(self, X, y=None):
-        self.__hdbscan_gpu.fit_predict(X=X, y=y)
-
-
-class HDBSCANOp:
-    def __init__(
-        self,
-        alpha=1.0,
-        gen_min_span_tree=False,
-        leaf_size=40,
-        metric="euclidean",
-        min_cluster_size=5,
-        min_samples=None,
-        p=None,
-        checkpoint=False,
-        **kwargs
-    ):
-        self._operator = HDBSCAN(
-            alpha=alpha,
-            gen_min_span_tree=gen_min_span_tree,
-            leaf_size=leaf_size,
-            metric=metric,
-            min_cluster_size=min_cluster_size,
-            min_samples=min_samples,
-            p=p,
-            **kwargs
-        )
-
-        self.fit = HDBSCANFitOp(checkpoint=checkpoint, **kwargs)
-        self.fit_predict = HDBSCANFitPredictOp(checkpoint=checkpoint, **kwargs)
-
-    def run(self):
-        return self._operator
-
-
-class HDBSCANFitOp(FitInternal):
-    def __init__(self, checkpoint=False, **kwargs):
-        super().__init__(name="HDBSCANFit", checkpoint=checkpoint, **kwargs)
-
-    def dump(self, model):
-        # TODO: Check how this algorithm can be saved
-        return model
-
-    def load(self, model):
-        # TODO: Check how this algorithm can be restored
-        return model
-
-
-class HDBSCANFitPredictOp(FitPredictInternal):
-    def __init__(self, checkpoint=False, **kwargs):
-        super().__init__(name="HDBSCANFitPredict", checkpoint=checkpoint, **kwargs)
-
-    def load(self, model):
-        # TODO: Check how this algorithm can be restored
-        return model+        self.__hdbscan_gpu.fit_predict(X=X, y=y)