#!/usr/bin/env python3

import numpy as np
import dask.array as da
from scipy import stats

try:
    import cupy as cp
except ImportError: # pragma: no cover
    pass

from dasf.utils.types import is_array
from dasf.transforms.base import Transform, ReductionTransform
<<<<<<< HEAD
from dasf.transforms.base import Fit
=======
from dasf.ml.inference.loader.base import BaseLoader
>>>>>>> a1670572


class Reshape(Fit):
    """Get a slice of a cube. An inline slice is a section over the x-axis.

    Parameters
    ----------
    iline_index : int
        The index of the inline to get.

    """
<<<<<<< HEAD
    def __init__(self, shape: tuple = None):
=======

    def __init__(self, shape: tuple):
>>>>>>> a1670572
        self.shape = shape

    def fit(self, X, y=None):
        if self.shape:
            cube_shape = self.shape
        elif y is not None and hasattr(y, "shape"):
            cube_shape = y.shape
        else:
            raise Exception("Missing shape input.")

        if is_array(X):
            slice_array = X
        elif is_dataframe(X):
            slice_array = X.values
        else:
            raise ValueError("X is not a known datatype.")

        return slice_array.reshape(cube_shape)


class SliceArray(Transform):
    def __init__(self, output_size):
        self.x = list(output_size)

    def transform(self, X):
        if len(self.x) == 1:
            return X[0 : self.x[0]]
        elif len(self.x) == 2:
            return X[0 : self.x[0], 0 : self.x[1]]
        elif len(self.x) == 3:
            return X[0 : self.x[0], 0 : self.x[1], 0 : self.x[2]]
        else:
            raise Exception("The dimmension is not known")


class SliceArrayByPercent(Transform):
    def __init__(self, x=100.0, y=100.0, z=100.0):
        self.x = float(x / 100.0)
        self.y = float(y / 100.0)
        self.z = float(z / 100.0)

    def transform(self, X):
        if self.x > 1 or self.y > 1 or self.z > 1:
            raise Exception("Percentages cannot be higher than 100% (1.0)")

        if X.ndim == 1:
            return X[0 : int(self.x * X.shape[0])]
        elif X.ndim == 2:
            return X[0 : int(self.x * X.shape[0]), 0 : int(self.y * X.shape[1])]
        elif X.ndim == 3:
            return X[
                0 : int(self.x * X.shape[0]),
                0 : int(self.y * X.shape[1]),
                0 : int(self.z * X.shape[2]),
            ]
        else:
            raise Exception("The dimmension is not known")


class SliceArrayByPercentile(Transform):
    def __init__(self, percentile):
        self.p = percentile

    def __internal_chunk_array_positive(self, block, axis=None, keepdims=False, xp=np):
        block[block < 0] = 0
        block[block != 0]
        return xp.array([xp.percentile(block.flatten(), self.p)])

    def __internal_aggregate_array_positive(self, block, axis=None, keepdims=False, xp=np):
        return xp.array([xp.max(block)])

    def __internal_chunk_array_negative(self, block, axis=None, keepdims=False, xp=np):
        block *= -1
        block[block < 0] = 0
        block[block != 0]
        return xp.array([-xp.percentile(block.flatten(), self.p)])

    def __internal_aggregate_array_negative(self, block, axis=None, keepdims=False, xp=np):
        return xp.array([xp.min(block)])

    def _lazy_transform_cpu(self, X):
        positive = ReductionTransform(func_chunk=self.__internal_chunk_array_positive,
                                      func_aggregate=self.__internal_aggregate_array_positive,
                                      output_size=[0])

        negative = ReductionTransform(func_chunk=self.__internal_chunk_array_negative,
                                      func_aggregate=self.__internal_aggregate_array_negative,
                                      output_size=[0])

        p = positive._lazy_transform_cpu(X, axis=[0])
        n = negative._lazy_transform_cpu(X, axis=[0])

        # Unfortunately, we need to compute first.
        pos_cutoff = p.compute()[0]
        neg_cutoff = n.compute()[0]

        X[X > pos_cutoff] = pos_cutoff
        X[X < neg_cutoff] = neg_cutoff

        return X

    def _lazy_transform_gpu(self, X):
        positive = ReductionTransform(func_chunk=self.__internal_aggregate_array_positive,
                                      func_aggregate=self.__internal_aggregate_array_positive,
                                      output_size=[0])

        negative = ReductionTransform(func_chunk=self.__internal_aggregate_array_negative,
                                      func_aggregate=self.__internal_aggregate_array_negative,
                                      output_size=[0])

        p = positive._lazy_transform_gpu(X)
        n = negative._lazy_transform_gpu(X)

        # Unfortunately, we need to compute first.
        pos_cutoff = p.compute()[0]
        neg_cutoff = n.compute()[0]

        X[X > pos_cutoff] = pos_cutoff
        X[X < neg_cutoff] = neg_cutoff

        return X

    def _transform_cpu(self, X):
        pos_cutoff = self.__internal_chunk_array_positive(X, xp=np)
        neg_cutoff = self.__internal_chunk_array_negative(X, xp=np)

        X[X > pos_cutoff] = pos_cutoff
        X[X < neg_cutoff] = neg_cutoff

        return X

    def _transform_gpu(self, X):
        pos_cutoff = self.__internal_chunk_array_positive(X, xp=cp)
        neg_cutoff = self.__internal_chunk_array_negative(X, xp=cp)

        X[X > pos_cutoff] = pos_cutoff
        X[X < neg_cutoff] = neg_cutoff

        return X


class ApplyPatchesBase(Transform):
    """
    Base Class for ApplyPatches Functionalities
    """

    def __init__(self, function, weight_function, input_size, overlap, offsets):
        """
        function: function to be applied to each patch, can be eiter a Python Function or a ModelLoader
        weight_function: weight attribution function, must receive a shape and produce a NDArray with the respective weights for each array position
        input_size: size of input to the function to be applied,
        overlap: dictionary containing overlapping/padding configurations to use with np.pad or dask.overlap.overlap. Its important that for the base patch set the whole "chunk core" is covered by the patches.
        offsets: list of offsets for overlapping patches extraction
        """
        self._function = function
        self._weight_function = weight_function
        self._input_size = input_size
        self._offsets = offsets if offsets is not None else []
        overlap = overlap if overlap is not None else {}
        self._overlap_config = {
            "padding": overlap.get("padding", tuple(len(input_size) * [0])),
            "boundary": overlap.get("boundary", 0),
        }

    def _apply_patches(self, patch_set):
        """
        Applies function to each patch in a patch set

        """
        if callable(self._function):
            return np.array(list(map(self._function, patch_set)))
        if isinstance(self._function, BaseLoader):
            return self._function.predict(patch_set)
        raise NotImplementedError("Requested Apply Method not supported")

    def _reconstruct_patches(self, patches, index, weights, inner_dim=None):
        """
        Rearranges patches to reconstruct area of interest from patches and weights
        """
        reconstruct_shape = np.array(self._input_size) * np.array(index)
        if weights:
            weight = np.zeros(reconstruct_shape)
            base_weight = (
                self._weight_function(self._input_size)
                if self._weight_function
                else np.ones(self._input_size)
            )
        else:
            weight = None
        if inner_dim is not None:
            reconstruct_shape = np.append(reconstruct_shape, inner_dim)
        reconstruct = np.zeros(reconstruct_shape)
        for patch_index, patch in zip(np.ndindex(index), patches):
            sl = [
                slice(idx * patch_len, (idx + 1) * patch_len, None)
                for idx, patch_len in zip(patch_index, self._input_size)
            ]
            if weights:
                weight[tuple(sl)] = base_weight
            if inner_dim is not None:
                sl.append(slice(None, None, None))
            reconstruct[tuple(sl)] = patch
        return reconstruct, weight

    def _adjust_patches(self, arrays, ref_shape, offset, pad_value=0):
        """
        Pads reconstructed_patches with 0s to have same shape as the reference shape from the base patch set
        """
        pad_width = []
        sl = []
        ref_shape = list(ref_shape)
        arr_shape = list(arrays[0].shape)
        if len(offset) < len(ref_shape):
            ref_shape = ref_shape[:-1]
            arr_shape = arr_shape[:-1]
        for idx, lenght, ref in zip(offset, arr_shape, ref_shape):
            if idx > 0:
                sl.append(slice(0, min(lenght, ref), None))
                pad_width.append((idx, max(ref - lenght - idx, 0)))
            else:
                sl.append(slice(np.abs(idx), min(lenght, ref - idx), None))
                pad_width.append((0, max(ref - lenght - idx, 0)))
        adjusted = [
            np.pad(
                arr[tuple([*sl, slice(None, None, None)])],
                pad_width=[*pad_width, (0, 0)],
                mode="constant",
                constant_values=pad_value,
            )
            if len(offset) < len(arr.shape)
            else np.pad(
                arr[tuple(sl)],
                pad_width=pad_width,
                mode="constant",
                constant_values=pad_value,
            )
            for arr in arrays
        ]
        return adjusted

    def _combine_patches(self, results, offsets, indexes):
        """
        How results are combined is dependent on what is being combined.
        ApplyPatchesWeightedAvg uses Weighted Average
        ApplyPatchesVoting uses Voting (hard or soft)
        """
        raise NotImplementedError("Combine patches method must be implemented")

    def _extract_patches(self, data, patch_shape):
        """
        Patch extraction method. It will be called once for the base patch set and also for the requested offsets (overlapping patch sets)
        """
        indexes = tuple(np.array(data.shape) // np.array(patch_shape))
        patches = []
        for patch_index in np.ndindex(indexes):
            sl = [
                slice(idx * patch_len, (idx + 1) * patch_len, None)
                for idx, patch_len in zip(patch_index, patch_shape)
            ]
            patches.append(data[tuple(sl)])
        return np.asarray(patches), indexes

    def _operation(self, chunk):
        """
        Operation to be performed on each chunk
        """
        offsets = list(self._offsets)
        base = self._overlap_config["padding"]
        offsets.insert(0, tuple([0] * len(base)))

        slices = [
            tuple([slice(i + base, None) for i, base in zip(offset, base)])
            for offset in offsets
        ]
        results = []
        indexes = []
        for sl in slices:
            patch_set, patch_idx = self._extract_patches(chunk[sl], self._input_size)
            results.append(self._apply_patches(patch_set))
            indexes.append(patch_idx)
        output_slice = tuple(
            [slice(0, lenght - 2 * pad) for lenght, pad in zip(chunk.shape, base)]
        )
        return self._combine_patches(results, offsets, indexes)[output_slice]

    def _transform(self, X):
        if isinstance(self._overlap_config["boundary"], int):
            X_overlap = np.pad(
                X,
                pad_width=[(pad, pad) for pad in self._overlap_config["padding"]],
                mode="constant",
                constant_values=self._overlap_config["boundary"],
            )
        else:
            X_overlap = np.pad(
                X,
                pad_width=[(pad, pad) for pad in self._overlap_config["padding"]],
                mode=self._overlap_config["boundary"],
            )

        return self._operation(X_overlap)

    def _lazy_transform(self, X):
        X_overlap = da.overlap.overlap(
            X,
            depth=self._overlap_config["padding"],
            boundary=self._overlap_config["boundary"],
        )

        return X_overlap.map_blocks(
            self._operation, dtype=X_overlap.dtype, chunks=X.chunks
        )

    def _lazy_transform_cpu(self, X, **kwargs):
        return self._lazy_transform(X)

    def _lazy_transform_gpu(self, X, **kwargs):
        X = X.map_blocks(cp.asnumpy, dtype=X.dtype, meta=np.array((), dtype=X.dtype))
        return self._lazy_transform(X).map_blocks(
            cp.asarray, dtype=X.dtype, meta=cp.array((), dtype=X.dtype)
        )

    def _transform_cpu(self, X, **kwargs):
        return self._transform(X)

    def _transform_gpu(self, X, **kwargs):
        X = cp.asnumpy(X)
        return cp.asarray(self._transform(X))


class ApplyPatchesWeightedAvg(ApplyPatchesBase):
    """
    ApplyPatches with Weighted Average combination function.
    """

    def _combine_patches(self, results, offsets, indexes):
        reconstructed = []
        weights = []
        for patches, offset, shape in zip(results, offsets, indexes):
            reconstruct, weight = self._reconstruct_patches(
                patches, shape, weights=True
            )
            if len(reconstructed) > 0:
                adjusted = self._adjust_patches(
                    [reconstruct, weight], reconstructed[0].shape, offset
                )
                reconstruct = adjusted[0]
                weight = adjusted[1]
            reconstructed.append(reconstruct)
            weights.append(weight)
        reconstructed = np.stack(reconstructed, axis=0)
        weights = np.stack(weights, axis=0)
        return np.sum(reconstructed * weights, axis=0) / np.sum(weights, axis=0)


class ApplyPatchesVoting(ApplyPatchesBase):
    """
    ApplyPatches with Voting combination function.
    """

    def __init__(
        self,
        function,
        weight_function,
        input_size,
        overlap,
        offsets,
        voting,
        num_classes,
    ):
        """
        function: function to be applied to each patch, can be eiter a Python Function or a ModelLoader
        weight_function: weight attribution function, must receive a shape and produce a NDArray with the respective weights for each array position
        input_size: size of input to the function to be applied,
        overlap: dictionary containing overlapping/padding configurations to use with np.pad or dask.overlap.overlap. Its important that for the base patch set the whole "chunk core" is covered by the patches.
        offsets: list of offsets for overlapping patches extraction
        voting: voting method. "hard"  or "soft"
        num_classes: number of classes possible
        """
        super().__init__(function, weight_function, input_size, overlap, offsets)
        self._voting = voting  # Types: Hard Voting, Soft Voting
        self._num_classes = num_classes

    def _combine_patches(self, results, offsets, indexes):
        if self._voting == "hard":
            result = self._hard_voting(results, offsets, indexes)
        elif self._voting == "soft":
            result = self._soft_voting(results, offsets, indexes)
        else:
            raise ValueError("Invalid Voting Type. Should be either soft or hard.")
        return result

    def _hard_voting(self, results, offsets, indexes):
        """
        Hard voting combination function
        """
        reconstructed = []
        for patches, offset, shape in zip(results, offsets, indexes):
            reconstruct, _ = self._reconstruct_patches(
                patches, shape, weights=False, inner_dim=self._num_classes
            )
            reconstruct = np.argmax(reconstruct, axis=-1).astype(np.float32)
            if len(reconstructed) > 0:
                adjusted = self._adjust_patches(
                    [reconstruct], reconstructed[0].shape, offset, pad_value=np.nan
                )
                reconstruct = adjusted[0]
            reconstructed.append(reconstruct)
        reconstructed = np.stack(reconstructed, axis=0)
        ret = stats.mode(reconstructed, axis=0, nan_policy="omit", keepdims=False)[0]
        return ret

    def _soft_voting(self, results, offsets, indexes):
        """
        Soft voting combination function
        """
        reconstructed = []
        for patches, offset, shape in zip(results, offsets, indexes):
            reconstruct, _ = self._reconstruct_patches(
                patches, shape, weights=False, inner_dim=self._num_classes
            )
            if len(reconstructed) > 0:
                adjusted = self._adjust_patches(
                    [reconstruct], reconstructed[0].shape, offset
                )
                reconstruct = adjusted[0]
            reconstructed.append(reconstruct)
        reconstructed = np.stack(reconstructed, axis=0)
        return np.argmax(np.sum(reconstructed, axis=0), axis=-1)<|MERGE_RESOLUTION|>--- conflicted
+++ resolved
@@ -11,11 +11,8 @@
 
 from dasf.utils.types import is_array
 from dasf.transforms.base import Transform, ReductionTransform
-<<<<<<< HEAD
 from dasf.transforms.base import Fit
-=======
 from dasf.ml.inference.loader.base import BaseLoader
->>>>>>> a1670572
 
 
 class Reshape(Fit):
@@ -27,12 +24,7 @@
         The index of the inline to get.
 
     """
-<<<<<<< HEAD
     def __init__(self, shape: tuple = None):
-=======
-
-    def __init__(self, shape: tuple):
->>>>>>> a1670572
         self.shape = shape
 
     def fit(self, X, y=None):
