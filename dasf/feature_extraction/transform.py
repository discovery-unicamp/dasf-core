#!/usr/bin/env python3

import numpy as np

try:
    import cupy as cp
except ImportError:
    pass

from dasf.utils.types import is_array
from dasf.utils.types import is_dataframe
from dasf.transforms.base import Transform, Fit


class ConcatenateToArray(Transform):
    """Concatenate data from different Arrays into a single array.

    Parameters
    ----------
    flatten : bool
        If the arrays must be flatten prior concatenating. If `False`, the
        arrays must share the shape of last dimansions in order to be
        concatenated (the default is False).

    """
<<<<<<< HEAD
    def __init__(self, fflatten: bool = False):
=======
    def __init__(self, flatten: bool = False):
>>>>>>> 89e2f3f6
        self.flatten = flatten

    def __transform_generic(self, xp, **kwargs):
        datas = None
        for key in kwargs:
            if datas is None:
                if self.flatten:
                    flat = kwargs[key].flatten()
                    datas = xp.asarray([flat])
                else:
                    data = xp.asarray(kwargs[key])
                    datas = xp.expand_dim(data, axis=len(data.shape))
            else:
                if self.flatten:
                    flat = kwargs[key].flatten()
                    datas = xp.append(datas, xp.asarray([flat]),
                                      axis=0)
                else:
                    data = xp.asarray(kwargs[key])
                    datas = xp.append(datas, data, axis=len(data.shape))

        if self.flatten:
            data = xp.transpose(datas)
        else:
            data = datas

        return data
#        return data.rechunk({1: data.shape[1]})

    def _transform_cpu(self, **kwargs):
        return self.__transform_generic(np, **kwargs)

    def _transform_gpu(self, **kwargs):
        return self.__transform_generic(cp, **kwargs)


class SampleDataframe:
    """Return a subset with random samples of the original dataset.

    Parameters
    ----------
    percent : float
        Percentage of the samples to get from the dataset.

    """
    def __init__(self, percent: float):
        self.__percent = float(percent / 100.0)

    def run(self, X):
        """Returns a subset with random samples from the dataset `X`.

        Parameters
        ----------
        X : Any
            The dataset.

        Returns
        -------
        Any
            The sampled subset.

        """
        return X.sample(n=int(len(X) * self.__percent))


class GetSubeCubeArray:
    """Get a subcube with x% of samples from the original one.

    Parameters
    ----------
    percent : float
        Percentage of the samples to get from the cube.

    """
<<<<<<< HEAD
    def __init__(self, percent):
=======
    def __init__(self, percent: float):
>>>>>>> 89e2f3f6
        self.__percent = float(percent / 100.0)

        assert (
            self.__percent > 0 and self.__percent <= 1.0
        ), "Percent must be in [0,1] range."


    def transform(self, X):
        i_num, x_num, t_num = X.shape

        i_start_idx = int((i_num - (i_num * self.__percent)) / 2)
        i_end_idx = int(i_start_idx + (self.__percent * i_num))

        x_start_idx = int((x_num - (x_num * self.__percent)) / 2)
        x_end_idx = int(x_start_idx + (self.__percent * x_num))

        t_start_idx = int((t_num - (t_num * self.__percent)) / 2)
        t_end_idx = int(t_start_idx + (self.__percent * t_num))

        return X[i_start_idx:i_end_idx,
                 x_start_idx:x_end_idx,
                 t_start_idx:t_end_idx]


class SliceDataframe(Fit):
    """Get a slice of a cube. An inline slice is a section over the x-axis.

    Parameters
    ----------
    iline_index : int
        The index of the inline to get.

    """
    def __init__(self, iline_index: int):
        self.iline_index = iline_index

    def fit(self, X, y):
        cube_shape = y.shape

        if is_array(X):
            slice_array = X
        elif is_dataframe(X):
            slice_array = X.values
        else:
            raise ValueError("X is not a known datatype.")

        return slice_array.reshape(cube_shape)


class GetSubDataframe:
    """Get the first x% samples from the dataset.

    Parameters
    ----------
    percent : float
        Percentage of the samples to get from the dataframe.

    """
    def __init__(self, percent: float):
        self.__percent = float(percent / 100.0)

    def transform(self, X):
        new_size = int(len(X) * self.__percent)

        return X.iloc[0:new_size]<|MERGE_RESOLUTION|>--- conflicted
+++ resolved
@@ -23,11 +23,7 @@
         concatenated (the default is False).
 
     """
-<<<<<<< HEAD
-    def __init__(self, fflatten: bool = False):
-=======
     def __init__(self, flatten: bool = False):
->>>>>>> 89e2f3f6
         self.flatten = flatten
 
     def __transform_generic(self, xp, **kwargs):
@@ -102,11 +98,7 @@
         Percentage of the samples to get from the cube.
 
     """
-<<<<<<< HEAD
-    def __init__(self, percent):
-=======
     def __init__(self, percent: float):
->>>>>>> 89e2f3f6
         self.__percent = float(percent / 100.0)
 
         assert (
